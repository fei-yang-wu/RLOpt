<<<<<<< HEAD
from __future__ import annotations

import statistics
import time
import warnings
from collections import deque
from typing import Any, ClassVar, TypeVar
import logging

import numpy as np
import torch as th
from gymnasium import spaces
from stable_baselines3.common import utils
from stable_baselines3.common.base_class import maybe_make_env
from stable_baselines3.common.buffers import RolloutBuffer
from stable_baselines3.common.callbacks import BaseCallback
from stable_baselines3.common.noise import ActionNoise
from stable_baselines3.common.on_policy_algorithm import OnPolicyAlgorithm
from stable_baselines3.common.policies import (
    ActorCriticCnnPolicy,
    ActorCriticPolicy,
    BasePolicy,
    MultiInputActorCriticPolicy,
)
from stable_baselines3.common.type_aliases import GymEnv, MaybeCallback, Schedule
from stable_baselines3.common.utils import (
    get_device,
    get_schedule_fn,
)
from stable_baselines3.common.vec_env import (
    VecEnv,
    VecNormalize,
    unwrap_vec_normalize,
)
from torch.nn import functional as F

logger = logging.getLogger(__name__)

from rlopt.buffer import DictRolloutBuffer as RLOptDictRolloutBuffer
from rlopt.buffer import RolloutBuffer as RLOptRolloutBuffer
from rlopt.utils import explained_variance, obs_as_tensor

SelfL2T = TypeVar("SelfL2T", bound="L2T")
=======
"""
Only supports MuJoCo environments for now
"""

from __future__ import annotations

import numpy as np
import torch
import torch.nn
import torch.optim
import tqdm
from omegaconf import DictConfig
from tensordict import TensorDict
from tensordict.nn import (
    AddStateIndependentNormalScale,
    TensorDictModule,
)
from torch import Tensor
from torchrl._utils import timeit

# Import missing modules
from torchrl.collectors import MultiSyncDataCollector, SyncDataCollector
from torchrl.data import LazyMemmapStorage, ReplayBuffer, TensorDictReplayBuffer
from torchrl.data.replay_buffers.samplers import SamplerWithoutReplacement
from torchrl.envs import Compose, ExplorationType, TransformedEnv
from torchrl.envs.transforms import InitTracker
from torchrl.modules import (
    MLP,
    ActorValueOperator,
    LSTMModule,
    ProbabilisticActor,
    TanhNormal,
    ValueOperator,
)
from torchrl.modules.tensordict_module.sequence import SafeSequential
from torchrl.objectives import ClipPPOLoss, group_optimizers
from torchrl.objectives.value.advantages import GAE
from torchrl.record.loggers import Logger
>>>>>>> db638a53

from rlopt.common.base_class import BaseAlgorithm

<<<<<<< HEAD
class L2T(OnPolicyAlgorithm):
    """
    L2T (Learn to Teach) is a reinforcement learning algorithm that learns to teach a student agent.
    :param policy: The policy model to use (MlpPolicy, CnnPolicy, ...)
    :param env: The environment to learn from (if registered in Gym, can be str)
    :param learning_rate: The learning rate, it can be a function
        of the current progress remaining (from 1 to 0)
    :param n_steps: The number of steps to run for each environment per update
        (i.e. rollout buffer size is n_steps * n_envs where n_envs is number of environment copies running in parallel)
        NOTE: n_steps * n_envs must be greater than 1 (because of the advantage normalization)
        See https://github.com/pytorch/pytorch/issues/29372
    :param batch_size: Minibatch size
    :param n_epochs: Number of epoch when optimizing the surrogate loss
    :param gamma: Discount factor
    :param gae_lambda: Factor for trade-off of bias vs variance for Generalized Advantage Estimator
    :param clip_range: Clipping parameter, it can be a function of the current progress
        remaining (from 1 to 0).
    :param clip_range_vf: Clipping parameter for the value function,
        it can be a function of the current progress remaining (from 1 to 0).
        This is a parameter specific to the OpenAI implementation. If None is passed (default),
        no clipping will be done on the value function.
        IMPORTANT: this clipping depends on the reward scaling.
    :param normalize_advantage: Whether to normalize or not the advantage
    :param ent_coef: Entropy coefficient for the loss calculation
    :param vf_coef: Value function coefficient for the loss calculation
    :param max_grad_norm: The maximum value for the gradient clipping
    :param use_sde: Whether to use generalized State Dependent Exploration (gSDE)
        instead of action noise exploration (default: False)
    :param sde_sample_freq: Sample a new noise matrix every n steps when using gSDE
        Default: -1 (only sample at the beginning of the rollout)
    :param rollout_buffer_class: Rollout buffer class to use. If ``None``, it will be automatically selected.
    :param rollout_buffer_kwargs: Keyword arguments to pass to the rollout buffer on creation
    :param target_kl: Limit the KL divergence between updates,
        because the clipping is not enough to prevent large update
        see issue #213 (cf https://github.com/hill-a/stable-baselines/issues/213)
        By default, there is no limit on the kl div.
    :param stats_window_size: Window size for the rollout logging, specifying the number of episodes to average
        the reported success rate, mean episode length, and mean reward over
    :param tensorboard_log: the log location for tensorboard (if None, no logging)
    :param policy_kwargs: additional arguments to be passed to the policy on creation
    :param verbose: Verbosity level: 0 for no output, 1 for info messages (such as device or wrappers used), 2 for
        debug messages
    :param seed: Seed for the pseudo random generators
    :param device: Device (cpu, cuda, ...) on which the code should be run.
        Setting it to auto, the code will be run on the GPU if possible.
    :param _init_setup_model: Whether or not to build the network at the creation of the instance
    """

    policy_aliases: ClassVar[dict[str, type[BasePolicy]]] = {
        "MlpPolicy": ActorCriticPolicy,
        "CnnPolicy": ActorCriticCnnPolicy,
        "MultiInputPolicy": MultiInputActorCriticPolicy,
    }
=======
>>>>>>> db638a53

class L2TActorValueOperatorWrapper(SafeSequential):
    def __init__(
        self,
<<<<<<< HEAD
        policy: str | type[ActorCriticPolicy],
        env: GymEnv | str,
        student_policy: str | type[ActorCriticPolicy] = ActorCriticPolicy,
        learning_rate: float | Schedule = 3e-4,
        n_steps: int = 2048,
        batch_size: int = 64,
        n_epochs: int = 10,
        gamma: float = 0.99,
        gae_lambda: float = 0.95,
        clip_range: float | Schedule = 0.2,
        clip_range_vf: None | float | Schedule = None,
        normalize_advantage: bool = True,
        ent_coef: float = 0.0,
        vf_coef: float = 0.5,
        max_grad_norm: float = 0.5,
        use_sde: bool = False,
        sde_sample_freq: int = -1,
        rollout_buffer_class: (
            type[RLOptRolloutBuffer] | type[RLOptDictRolloutBuffer] | None
        ) = None,
        rollout_buffer_kwargs: dict[str, Any] | None = None,
        target_kl: float | None = None,
        stats_window_size: int = 100,
        tensorboard_log: str | None = None,
        mixture_coeff: float = 0.0,
        policy_kwargs: dict[str, Any] | None = None,
        student_policy_kwargs: dict[str, Any] | None = None,
        verbose: int = 0,
        seed: int | None = None,
        device: th.device | str = "auto",
        _init_setup_model: bool = True,
    ):
        if isinstance(policy, str):
            self.policy_class = self._get_policy_from_name(policy)
        else:
            self.policy_class = policy

        self.device = get_device(device)
        if verbose >= 1:
            logger.info(f"Using {self.device} device")

        self.verbose = verbose
        self.policy_kwargs = {} if policy_kwargs is None else policy_kwargs

        self.num_timesteps = 0
        # Used for updating schedules
        self._total_timesteps = 0
        # Used for computing fps, it is updated at each call of learn()
        self._num_timesteps_at_start = 0
        self.seed = seed
        self.action_noise: ActionNoise | None = None
        self.start_time = 0.0
        self.learning_rate = learning_rate
        self.tensorboard_log = tensorboard_log
        self._last_obs = (  # type: ignore
            None
        )  # type: Optional[Union[np.ndarray, Dict[str, np.ndarray]]]
        self._last_episode_starts = None  # type: Optional[np.ndarray]
        # When using VecNormalize:
        self._last_original_obs = (
            None
        )  # type: Optional[Union[np.ndarray, Dict[str, np.ndarray]]]
        self._episode_num = 0
        # Used for gSDE only
        self.use_sde = use_sde
        self.sde_sample_freq = sde_sample_freq
        # Track the training progress remaining (from 1 to 0)
        # this is used to update the learning rate
        self._current_progress_remaining = 1.0
        # Buffers for logging
        self._stats_window_size = stats_window_size
        self.ep_info_buffer = None  # type: Optional[deque]
        self.ep_success_buffer = None  # type: Optional[deque]
        # For logging (and TD3 delayed updates)
        self._n_updates = 0  # type: int
        # Whether the user passed a custom logger or not
        self._custom_logger = False
        self.env: VecEnv | None = None
        self._vec_normalize_env: VecNormalize | None = None
        supported_action_spaces = (
            spaces.Box,
            spaces.Discrete,
            spaces.MultiDiscrete,
            spaces.MultiBinary,
        )
        support_multi_env = True
        # Create and wrap the env if needed
        if env is not None:
            env = maybe_make_env(env, self.verbose)
            env = self._wrap_env(env, self.verbose, True)

            self.observation_space = env.observation_space
            self.action_space = env.action_space
            self.n_envs = env.num_envs
            self.env = env

            # get VecNormalize object if needed
            self._vec_normalize_env = unwrap_vec_normalize(env)

            if supported_action_spaces is not None:
                assert isinstance(self.action_space, supported_action_spaces), (
                    f"The algorithm only supports {supported_action_spaces} as action spaces "
                    f"but {self.action_space} was provided"
                )
=======
        teacher_operator: ActorValueOperator,
        student_operator: ValueOperator,
        rng: torch.Generator,
        mixture_coeff: float = 0.2,
    ):
        super().__init__(teacher_operator, student_operator)
>>>>>>> db638a53

        self.mixture_coeff = mixture_coeff
        # optional external RNG (caller promised it's ready when passed)
        self._rng: torch.Generator = rng

        assert isinstance(self.module[0], TensorDictModule)
        assert isinstance(self.module[1], TensorDictModule)

    def get_teacher_head(self):
        """Get the teacher head of the actor-value operator."""
        return self.module[0]

    def get_student_head(self):
        """Get the student head of the actor-value operator."""
        return self.module[1]

    def forward(
        self,
        **kwargs,
    ):
        sample = torch.rand((), generator=self._rng, device=self.device)

        if sample.item() < float(self.mixture_coeff):
            return self.get_teacher_head()(**kwargs)
        return self.get_student_head()(**kwargs)


class L2T(BaseAlgorithm):
    def __init__(
        self,
<<<<<<< HEAD
        student_policy: (
            str | type[ActorCriticPolicy] | ActorCriticPolicy | BasePolicy
        ) = ActorCriticPolicy,
        student_policy_kwargs: dict[str, Any] | None = None,
    ) -> None:
        if isinstance(student_policy, str):
            self.student_policy_class = self._get_policy_from_name(student_policy)
        else:
            self.student_policy_class = student_policy

        self.student_policy_kwargs = student_policy_kwargs

        # from off_policy_algorithm super()._setup_model()
        # partial_obversevation_space is from Environment's partial_observation_space
        self.partial_observation_space = self.observation_space["student"]  # type: ignore
        self.student_policy = self.student_policy_class(  # pytype:disable=not-instantiable
            self.partial_observation_space,
            self.action_space,
            self.lr_schedule,
            **self.student_policy_kwargs,  # pytype:disable=not-instantiable # type: ignore
=======
        env: TransformedEnv,
        config: DictConfig,
        policy_net: torch.nn.Module | None = None,
        value_net: torch.nn.Module | None = None,
        q_net: torch.nn.Module | None = None,
        reward_estimator_net: torch.nn.Module | None = None,
        replay_buffer: type[ReplayBuffer] = ReplayBuffer,
        logger: Logger | None = None,
        **kwargs,
    ):
        # Check if config has teacher_input_keys and student_input_keys
        if not (
            hasattr(config, "teacher_keys_input")
            and hasattr(config, "student_keys_input")
        ):
            msg = "Config must have teacher_keys_input and student_keys_input"
            raise ValueError(msg)

        super().__init__(
            env,
            config,
            policy_net,
            value_net,
            q_net,
            reward_estimator_net,
            replay_buffer,
            logger,
            **kwargs,
>>>>>>> db638a53
        )

        # construct the advantage module
        self.adv_module = self._construct_adv_module()

        # construct the student actor-critic
        self.student_feature_extractor = self._construct_feature_extractor(
            in_keys=tuple(self.config.student_keys_input),
            out_keys=("student_hidden",),
        )
        self.student_policy = self._construct_policy(
            in_keys=tuple(
                "student_hidden",
            ),
            out_keys=("student_loc", "student_scale"),
        )
        self.student_value_function = self._construct_value_function(
            in_keys=tuple(
                "student_hidden",
            ),
            out_keys=("student_value",),
        )
        self.student_actor_critic = self._construct_student_actor_critic()

        # Compile if requested
        self._compile_components()

        # Initialize total network updates
        self.total_network_updates = 0

    def _construct_feature_extractor(
        self,
        feature_extractor_net: torch.nn.Module | None = None,
        in_keys: tuple[str, ...] = (),
        out_keys: tuple[str, ...] = (),
    ) -> TensorDictModule:
        """Override to build your feature extractor network from config.
        Note that if you don't want to use a shared feature extractor,
        you can set `use_feature_extractor` to False, then this will be an identity map. Then do feature extraction separately in policy and value functions.
        """
        if in_keys == ():
            in_keys = tuple(self.total_input_keys)
        if out_keys == ():
            out_keys = ("hidden",)

        if feature_extractor_net is not None:
            return TensorDictModule(
                module=feature_extractor_net,
                in_keys=in_keys,
                out_keys=out_keys,
            )

        if self.config.use_feature_extractor:
            feature_extractor_mlp = MLP(
                in_features=self.total_input_shape,
                out_features=self.config.feature_extractor.output_dim,
                num_cells=self.config.feature_extractor.num_cells,
                activation_class=torch.nn.ELU,
                device=self.device,
            )

            for layer in feature_extractor_mlp.modules():
                if isinstance(layer, torch.nn.Linear):
                    torch.nn.init.orthogonal_(layer.weight, 1.0)  # type: ignore
                    layer.bias.data.zero_()

<<<<<<< HEAD
                student_loss = F.mse_loss(student_actions, actions.detach())

                # Calculate approximate form of reverse KL Divergence for early stopping
                # see issue #417: https://github.com/DLR-RM/stable-baselines3/issues/417
                # and discussion in PR #419: https://github.com/DLR-RM/stable-baselines3/pull/419
                # and Schulman blog: http://joschu.net/blog/kl-approx.html
                with th.no_grad():
                    log_ratio = log_prob - rollout_data.old_log_prob
                    approx_kl_div = (
                        th.mean((th.exp(log_ratio) - 1) - log_ratio).cpu().numpy()
                    )
                    approx_kl_divs.append(approx_kl_div)

                if self.target_kl is not None and approx_kl_div > 1.5 * self.target_kl:
                    continue_training = False
                    if self.verbose >= 1:
                        logger.info(
                            f"Early stopping at step {epoch} due to reaching max kl: {approx_kl_div:.2f}"
                        )
                    break
=======
            return TensorDictModule(
                module=feature_extractor_mlp,
                in_keys=in_keys,
                out_keys=out_keys,
            )
        return TensorDictModule(
            module=torch.nn.Identity(),
            in_keys=tuple(self.total_input_keys),
            out_keys=tuple(self.total_input_keys),
        )
>>>>>>> db638a53

    def _construct_policy(
        self,
        policy_net: torch.nn.Module | None = None,
        in_keys: tuple[str, ...] = (),
        out_keys: tuple[str, ...] = (),
    ) -> TensorDictModule:
        """Construct policy"""
        # for PPO, we use a probabilistic actor
        if in_keys == ():
            in_keys = tuple(self.config.policy_in_keys)
        if out_keys == ():
            out_keys = ("loc", "scale")

        # Define policy output distribution class
        distribution_class = TanhNormal
        distribution_kwargs = {
            "low": self.env.action_spec_unbatched.space.low.to(self.device),  # type: ignore
            "high": self.env.action_spec_unbatched.space.high.to(self.device),  # type: ignore
            "tanh_loc": False,
        }

        # Define policy architecture
        if policy_net is None:
            policy_mlp = MLP(
                in_features=self.policy_input_shape,
                activation_class=torch.nn.ELU,
                out_features=self.policy_output_shape,
                num_cells=self.config.policy.num_cells,
                device=self.device,
            )
            # Initialize policy weights
            for layer in policy_mlp.modules():
                if isinstance(layer, torch.nn.Linear):
                    torch.nn.init.orthogonal_(layer.weight, 1.0)  # type: ignore
                    layer.bias.data.zero_()
        else:
            policy_mlp = policy_net

        # Add state-independent normal scale
        policy_mlp = torch.nn.Sequential(
            policy_mlp,
            AddStateIndependentNormalScale(
                self.policy_output_shape,
                scale_lb=1e-8,  # type: ignore
            ).to(self.device),
        )

        # Add probabilistic sampling of the actions
        return ProbabilisticActor(
            TensorDictModule(
                module=policy_mlp,
                in_keys=in_keys,
                out_keys=out_keys,
            ),
            in_keys=out_keys,
            spec=self.env.full_action_spec_unbatched.to(self.device),  # type: ignore
            distribution_class=distribution_class,
            distribution_kwargs=distribution_kwargs,
            return_log_prob=True,
            default_interaction_type=ExplorationType.DETERMINISTIC,
        )

    def _construct_value_function(
        self,
        value_net: torch.nn.Module | None = None,
        in_keys: tuple[str, ...] = (),
        out_keys: tuple[str, ...] = (),
    ) -> TensorDictModule:
        """Construct value function"""
        if in_keys == ():
            in_keys = tuple(self.config.value_net_in_keys)
        if out_keys == ():
            out_keys = tuple(self.config.value_net_in_keys)

        # Define value architecture
        if value_net is None:
            value_mlp = MLP(
                in_features=self.value_input_shape,
                activation_class=torch.nn.ELU,
                out_features=self.value_output_shape,
                num_cells=self.config.value_net.num_cells,
                device=self.device,
            )
            # Initialize value weights
            for layer in value_mlp.modules():
                if isinstance(layer, torch.nn.Linear):
                    torch.nn.init.orthogonal_(layer.weight, 0.01)  # type: ignore
                    layer.bias.data.zero_()
        else:
            value_mlp = value_net

        # Define value module
        return ValueOperator(
            value_mlp,
            in_keys=in_keys,
        )

    def _construct_actor_critic(self) -> TensorDictModule:
        """Construct actor-critic network"""
        return ActorValueOperator(
            common_operator=self.feature_extractor,
            policy_operator=self.policy,
            value_operator=self.value_function,
        )

    def _construct_student_actor_critic(self) -> TensorDictModule:
        """Construct student actor-critic, which contains a feature extractor, a policy, and a value function."""

<<<<<<< HEAD
        while self.num_timesteps < total_timesteps:
            collection_start = time.time_ns()
            continue_training = self.collect_rollouts(
                self.env, callback, self.rollout_buffer, n_rollout_steps=self.n_steps
            )
            collection_end = time.time_ns()
            collection_time = (collection_end - collection_start) / 1e9

            if not continue_training:
                break

            iteration += 1
            self._update_current_progress_remaining(self.num_timesteps, total_timesteps)
            training_start = time.time_ns()
            self.train()
            training_end = time.time_ns()
            training_time = (training_end - training_start) / 1e9

            # Display training infos
            if log_interval is not None and iteration % log_interval == 0:
                assert self.ep_info_buffer is not None
                self._dump_logs(iteration, locals())

        callback.on_training_end()

        return self

    def _excluded_save_params(self) -> list[str]:
        return super()._excluded_save_params() + [
            "actor",
            "critic",
            "critic_target",
        ]

    def _get_torch_save_params(self) -> tuple[list[str], list[str]]:
        state_dicts = [
            "policy",
            "policy.optimizer",
            "student_policy",
            "student_policy.optimizer",
        ]

        return state_dicts, []

    def student_predict(
        self,
        observation: np.ndarray | dict[str, np.ndarray],
        state: tuple[np.ndarray, ...] | None = None,
        episode_start: np.ndarray | None = None,
        deterministic: bool = False,
    ) -> tuple[np.ndarray, tuple[np.ndarray, ...] | None]:
        """
        Get the policy action from an observation (and optional hidden state).
        Includes sugar-coating to handle different observations (e.g. normalizing images).

        :param observation: the input observation
        :param state: The last hidden states (can be None, used in recurrent policies)
        :param episode_start: The last masks (can be None, used in recurrent policies)
            this correspond to beginning of episodes,
            where the hidden states of the RNN must be reset.
        :param deterministic: Whether or not to return deterministic actions.
        :return: the model's action and the next hidden state
            (used in recurrent policies)
        """
        return self.student_policy.predict(  # type: ignore
            observation["student"], state, episode_start, deterministic  # type: ignore
=======
        return ActorValueOperator(
            common_operator=self.student_feature_extractor,
            policy_operator=self.student_policy,
            value_operator=self.student_value_function,
>>>>>>> db638a53
        )

    def _construct_q_function(
        self,
<<<<<<< HEAD
        observation: np.ndarray | dict[str, np.ndarray],
        state: tuple[np.ndarray, ...] | None = None,
        episode_start: np.ndarray | None = None,
        deterministic: bool = False,
    ) -> tuple[np.ndarray, tuple[np.ndarray, ...] | None]:
=======
        q_net: torch.nn.Module | None = None,
        in_keys: tuple[str, ...] = (),
        out_keys: tuple[str, ...] = (),
    ) -> TensorDictModule:
        """Construct Q-function module.

        For PPO we typically don't use a Q-function. To satisfy the base-class
        contract and static type checkers we return a TensorDictModule. If a
        `q_net` is provided we wrap it; otherwise we return an identity
        TensorDictModule that maps inputs to outputs unchanged.
>>>>>>> db638a53
        """
        if in_keys == ():
            in_keys = tuple(self.total_input_keys)
        if out_keys == ():
            out_keys = tuple(self.total_input_keys)

        if q_net is not None:
            return TensorDictModule(
                module=q_net,
                in_keys=in_keys,
                out_keys=out_keys,
            )

        # default: identity mapping (no Q-function used)
        return TensorDictModule(
            module=torch.nn.Identity(),
            in_keys=in_keys,
            out_keys=out_keys,
        )

<<<<<<< HEAD
    def predict(
        self,
        observation: np.ndarray | dict[str, np.ndarray],
        state: tuple[np.ndarray, ...] | None = None,
        episode_start: np.ndarray | None = None,
        deterministic: bool = False,
    ) -> tuple[np.ndarray, tuple[np.ndarray, ...] | None]:
        """
        Get the policy action from an observation (and optional hidden state).
        Includes sugar-coating to handle different observations (e.g. normalizing images).

        :param observation: the input observation
        :param state: The last hidden states (can be None, used in recurrent policies)
        :param episode_start: The last masks (can be None, used in recurrent policies)
            this correspond to beginning of episodes,
            where the hidden states of the RNN must be reset.
        :param deterministic: Whether or not to return deterministic actions.
        :return: the model's action and the next hidden state
            (used in recurrent policies)
        """
        return self.policy.predict(
            observation["teacher"], state, episode_start, deterministic
=======
    def _construct_loss_module(self) -> torch.nn.Module:
        """Construct loss module"""
        loss_config = self.config.loss
        return ClipL2TLoss(
            actor_network=self.actor_critic.get_policy_operator(),
            critic_network=self.actor_critic.get_value_operator(),
            student_actor_network=self.student_actor_critic.get_policy_operator(),
            student_critic_network=self.student_actor_critic.get_value_operator(),
            clip_epsilon=loss_config.clip_epsilon,
            loss_critic_type=loss_config.loss_critic_type,
            entropy_coeff=loss_config.entropy_coeff,
            critic_coeff=loss_config.critic_coeff,
            normalize_advantage=False,
            clip_value=loss_config.clip_value,
>>>>>>> db638a53
        )

    def _configure_optimizers(self) -> torch.optim.Optimizer:
        """Configure optimizers"""
        # Create optimizers
        actor_optim = torch.optim.AdamW(
            self.actor_critic.get_policy_head().parameters(),
            lr=torch.tensor(self.config.optim.lr, device=self.device),
            # eps=1e-5,
        )
        critic_optim = torch.optim.AdamW(
            self.actor_critic.get_value_head().parameters(),
            lr=torch.tensor(self.config.optim.lr, device=self.device),
            # eps=1e-5,
        )
        if self.config.use_feature_extractor:
            feature_optim = torch.optim.AdamW(
                self.feature_extractor.parameters(),
                lr=torch.tensor(self.config.optim.lr, device=self.device),
                # eps=1e-5,
            )
            return group_optimizers(actor_optim, critic_optim, feature_optim)

        return group_optimizers(actor_optim, critic_optim)

    def _construct_adv_module(self) -> torch.nn.Module:
        """Construct advantage module"""
        # Create advantage module
        return GAE(
            gamma=self.config.loss.gamma,
            lmbda=self.config.loss.gae_lambda,
            value_network=self.actor_critic.get_value_operator(),  # type: ignore
            average_gae=False,
            device=self.device,
            vectorized=not self.config.compile.compile,
        )

<<<<<<< HEAD
        self._last_obs: dict[str, th.Tensor]
        # Switch to eval mode (this affects batch norm / dropout)
        self.policy.set_training_mode(False)
=======
    def _construct_data_buffer(self) -> ReplayBuffer:
        """Construct data buffer"""
        # Create data buffer
        cfg = self.config
        sampler = (
            SamplerWithoutReplacement()
        )  # Removed True parameter to match ppo_mujoco.py
        return TensorDictReplayBuffer(
            storage=LazyMemmapStorage(
                cfg.collector.frames_per_batch,
                compilable=cfg.compile.compile,  # type: ignore
                device=self.device,
            ),
            sampler=sampler,
            batch_size=cfg.loss.mini_batch_size,
            compilable=cfg.compile.compile,
        )
>>>>>>> db638a53

    def _compile_components(self):
        """Compile components"""
        compile_mode = None
        cfg = self.config
        if cfg.compile.compile:
            compile_mode = cfg.compile.compile_mode
            if compile_mode in ("", None):
                if cfg.compile.cudagraphs:
                    compile_mode = "default"
                else:
                    compile_mode = "reduce-overhead"

            self.update = torch.compile(self.update, mode=compile_mode)  # type: ignore
            self.adv_module = torch.compile(self.adv_module, mode=compile_mode)  # type: ignore

    def update(
        self, batch: TensorDict, num_network_updates: int
    ) -> tuple[TensorDict, int]:
        """Update function"""
        self.optim.zero_grad(set_to_none=True)

        # Linearly decrease the learning rate and clip epsilon
        alpha = torch.ones((), device=self.device)
        if self.config.optim.anneal_lr:
            alpha = 1 - (num_network_updates / self.total_network_updates)
            for group in self.optim.param_groups:
                group["lr"] = self.config.optim.lr * alpha

        if self.config.loss.anneal_clip_epsilon:
            self.loss_module.clip_epsilon.copy_(self.config.loss.clip_epsilon * alpha)  # type: ignore

        num_network_updates = num_network_updates + 1

        # Forward pass PPO loss
        loss = self.loss_module(batch)
        critic_loss = loss["loss_critic"]
        actor_loss = loss["loss_objective"] + loss["loss_entropy"]
        total_loss = critic_loss + actor_loss
        # Backward pass
        total_loss.backward()

        # Update the networks
        self.optim.step()
        return loss.detach().set("alpha", alpha), num_network_updates

    def predict(self, obs: torch.Tensor | np.ndarray) -> torch.Tensor:
        """Predict action given observation"""
        obs = torch.as_tensor([obs], device=self.device)
        self.policy.eval()
        with torch.inference_mode():
            td = TensorDict(
                dict.fromkeys(self.config.policy_in_keys, obs),
                batch_size=[1],
                device=self.policy.device,  # type: ignore
            )
            return self.policy(td).get("action")

    def _construct_trainer(self) -> None:  # type: ignore
        """Override to return None since we implement custom training loop"""
        return

    def _update_policy(self, batch: TensorDict) -> dict[str, float]:
        msg = "PPO does not support _update_policy"
        raise NotImplementedError(msg)

    def _compute_action(self, tensordict: TensorDict) -> TensorDict:
        msg = "PPO does not support _compute_action"
        raise NotImplementedError(msg)

    def _compute_returns(self, rollout: Tensor) -> Tensor:
        msg = "PPO does not support _compute_returns"
        raise NotImplementedError(msg)

    def train(self) -> None:  # type: ignore
        """Train the agent"""
        cfg = self.config
        # Main loop
        collected_frames = 0
        num_network_updates = torch.zeros((), dtype=torch.int64, device=self.device)
        pbar = tqdm.tqdm(total=self.config.collector.total_frames)

        num_mini_batches = cfg.collector.frames_per_batch // cfg.loss.mini_batch_size
        if cfg.collector.frames_per_batch % cfg.loss.mini_batch_size != 0:
            num_mini_batches += 1

        self.total_network_updates = (
            (cfg.collector.total_frames // cfg.collector.frames_per_batch)
            * cfg.loss.epochs
            * num_mini_batches
        )

        # extract cfg variables
        cfg_loss_ppo_epochs: int = self.config.loss.epochs
        cfg_optim_lr: torch.Tensor = torch.tensor(
            self.config.optim.lr, device=self.device
        )
        cfg_loss_anneal_clip_eps: bool = self.config.loss.anneal_clip_epsilon
        cfg_loss_clip_epsilon: float = self.config.loss.clip_epsilon

        losses = TensorDict(batch_size=[cfg_loss_ppo_epochs, num_mini_batches])  # type: ignore

        self.collector: SyncDataCollector | MultiSyncDataCollector
        collector_iter = iter(self.collector)
        total_iter = len(self.collector)
        for _i in range(total_iter):
            # timeit.printevery(1000, total_iter, erase=True)

            with timeit("collecting"):
                data = next(collector_iter)

            metrics_to_log = {}
            frames_in_batch = data.numel()
            collected_frames += frames_in_batch
            pbar.update(frames_in_batch)

            # Get training rewards and episode lengths
            episode_rewards = data["next", "episode_reward"][data["next", "done"]]
            if len(episode_rewards) > 0:
                episode_length = data["next", "step_count"][data["next", "done"]]
                self.episode_lengths.extend(episode_length.cpu().tolist())
                self.episode_rewards.extend(episode_rewards.cpu().tolist())
                metrics_to_log.update(
                    {
                        "episode/length": np.mean(self.episode_lengths),
                        "episode/return": np.mean(self.episode_rewards),
                        "train/reward": episode_rewards.mean().item(),
                    }
                )
            self.data_buffer.empty()
            with timeit("training"):
                for j in range(cfg_loss_ppo_epochs):
                    # Compute GAE
                    with torch.no_grad(), timeit("adv"):
                        torch.compiler.cudagraph_mark_step_begin()
                        data = self.adv_module(data)
                        if self.config.compile.compile_mode:
                            data = data.clone()

                    with timeit("rb - extend"):
                        # Update the data buffer
                        data_reshape = data.reshape(-1)
                        self.data_buffer.extend(data_reshape)

                    for k, batch in enumerate(self.data_buffer):
                        with timeit("update"):
                            torch.compiler.cudagraph_mark_step_begin()
                            loss, num_network_updates = self.update(  # type: ignore
                                batch, num_network_updates=num_network_updates
                            )
                            loss = loss.clone()
                        num_network_updates = num_network_updates.clone()  # type: ignore
                        losses[j, k] = loss.select(
                            "loss_critic", "loss_entropy", "loss_objective"
                        )

            # Get training losses and times
            losses_mean = losses.apply(lambda x: x.float().mean(), batch_size=[])
            for key, value in losses_mean.items():  # type: ignore
                metrics_to_log.update({f"train/{key}": value.item()})
            metrics_to_log.update(
                {
                    "train/lr": loss["alpha"] * cfg_optim_lr,
                    "train/clip_epsilon": (
                        loss["alpha"] * cfg_loss_clip_epsilon
                        if cfg_loss_anneal_clip_eps
                        else cfg_loss_clip_epsilon
                    ),
                }
            )

            # for IsaacLab, we need to log the metrics from the environment
            if "Isaac" in self.config.env.env_name and hasattr(self.env, "log_infos"):
                for _ in range(len(self.env.log_infos)):
                    log_info_dict: dict[str, Tensor] = self.env.log_infos.popleft()
                    # log all the keys
                    for key, value in log_info_dict.items():
                        if "/" in key:
                            metrics_to_log.update(
                                {
                                    key: (
                                        value.item()
                                        if isinstance(value, Tensor)
                                        else value
                                    )
                                }
                            )
                        else:
                            metrics_to_log.update(
                                {
                                    "Episode/"
                                    + key: (
                                        value.item()
                                        if isinstance(value, Tensor)
                                        else value
                                    )
                                }
                            )

            # Log metrics
            if self.logger:
                metrics_to_log.update(timeit.todict(prefix="time"))  # type: ignore
                metrics_to_log["time/speed"] = pbar.format_dict["rate"]
                for key, value in metrics_to_log.items():
                    self.logger.log_scalar(key, value, collected_frames)

            self.collector.update_policy_weights_()

            # Save model periodically
            if (
                self.config.save_interval > 0
                and collected_frames % self.config.save_interval == 0
            ):
                self.save_model(step=collected_frames)

        self.collector.shutdown()


class L2TR(L2T):
    """PPO with LSTM-based feature extractor following TorchRL recurrent patterns.

    This implementation follows the TorchRL tutorial patterns from:
    https://docs.pytorch.org/rl/main/tutorials/dqn_with_rnn.html

    Key features:
    - Uses TorchRL's LSTMModule for proper recurrent state management
    - Automatically handles recurrent states through TensorDict
    - Adds TensorDictPrimer for proper state initialization
    - Compatible with episode boundaries and InitTracker transform

    For optimal performance, ensure your environment includes:
    - InitTracker() transform to handle episode boundaries
    - Proper episode termination handling

    Example configuration:
        feature_extractor:
            lstm:
                hidden_size: 256
                num_layers: 1
                dropout: 0.0
                bidirectional: false
    """

    def __init__(
        self,
        env: TransformedEnv,
        config: DictConfig,
        policy_net: torch.nn.Module | None = None,
        value_net: torch.nn.Module | None = None,
        q_net: torch.nn.Module | None = None,
        reward_estimator_net: torch.nn.Module | None = None,
        replay_buffer: type[ReplayBuffer] = ReplayBuffer,
        logger: Logger | None = None,
        **kwargs,
    ):
        # Store LSTM module reference for primer creation
        self.lstm_module: LSTMModule | None = None

        super().__init__(
            env,
            config,
            policy_net,
            value_net,
            q_net,
            reward_estimator_net,
            replay_buffer,
            logger,
            **kwargs,
        )

        # Add recurrent state primer to environment if LSTM is used
        if self.lstm_module is not None:
            primer = self.lstm_module.make_tensordict_primer()
            if hasattr(self.env, "append_transform"):
                self.env.append_transform(primer)
            # For environments that don't support append_transform
            elif hasattr(self.env, "transform") and self.env.transform is not None:
                if isinstance(self.env.transform, Compose):
                    self.env.transform.append(primer)
                else:
                    self.env.transform = Compose(self.env.transform, primer)

    def _construct_feature_extractor(
        self, feature_extractor_net: torch.nn.Module | None = None
    ) -> TensorDictModule:
        """Override to build LSTM-based feature extractor using TorchRL's LSTMModule.

        This implementation returns a TensorDictModule to match the base-class
        contract. If `feature_extractor_net` is provided and is already a
        TensorDictModule, it is returned as-is; if it's a plain
        torch.nn.Module it is wrapped into a TensorDictModule.
        """
        if feature_extractor_net is not None:
            # If the provided module is already a TensorDictModule (or subclass),
            # return it directly. Otherwise wrap it so the return type matches
            # the expected TensorDictModule contract.
            if isinstance(feature_extractor_net, TensorDictModule):
                return feature_extractor_net
            return TensorDictModule(
                module=feature_extractor_net,
                in_keys=tuple(self.total_input_keys),
                out_keys=("hidden",),
            )

        if self.config.use_feature_extractor:
            # Get LSTM configuration with defaults
            lstm_config = getattr(self.config.feature_extractor, "lstm", {})
            hidden_size = getattr(
                lstm_config,
                "hidden_size",
                getattr(self.config.feature_extractor, "output_dim", 256),
            )
            num_layers = getattr(lstm_config, "num_layers", 1)
            dropout = getattr(lstm_config, "dropout", 0.0)
            bidirectional = getattr(lstm_config, "bidirectional", False)

            # Create LSTM module using TorchRL's LSTMModule
            # Use in_key/out_key so TorchRL expands the recurrent state keys automatically
            self.lstm_module = LSTMModule(
                input_size=self.total_input_shape,
                hidden_size=hidden_size,
                num_layers=num_layers,
                dropout=dropout,
                bidirectional=bidirectional,
                batch_first=True,
                device=self.device,
                in_key=self.total_input_keys[0],
                out_key="hidden",
            )

            # Wrap LSTMModule in a TensorDictModule so the return type matches
            # the base-class contract (TensorDictModule).
            return TensorDictModule(
                module=self.lstm_module,
                in_keys=(self.total_input_keys[0],),
                out_keys=("hidden",),
            )

        # If not using feature extractor, return identity
        return TensorDictModule(
            module=torch.nn.Identity(),
            in_keys=tuple(self.total_input_keys),
            out_keys=tuple(self.total_input_keys),
        )

    def _construct_adv_module(self) -> torch.nn.Module:
        """Construct advantage module"""
        # Create advantage module
        return GAE(
            gamma=self.config.loss.gamma,
            lmbda=self.config.loss.gae_lambda,
            value_network=self.actor_critic.get_value_operator(),  # type: ignore
            average_gae=False,
            device=self.device,
            vectorized=not self.config.compile.compile,
            deactivate_vmap=True,  # to be compatible with lstm
            shifted=True,  # to be compatible with lstm
        )

    def predict(self, obs: torch.Tensor | np.ndarray) -> torch.Tensor:
        """Predict action given observation with LSTM state management"""
        obs = torch.as_tensor([obs], device=self.device)
        self.policy.eval()

        with torch.inference_mode():
            td = TensorDict(
                dict.fromkeys(self.config.policy_in_keys, obs),
                batch_size=[1],
                device=self.policy.device,  # type: ignore
            )

            # The LSTMModule automatically handles recurrent states through TensorDict
            # No need for manual state management - TorchRL handles this
            return self.policy(td).get("action")

<<<<<<< HEAD
    def _setup_learn(
        self,
        total_timesteps: int,
        callback: MaybeCallback = None,
        reset_num_timesteps: bool = True,
        tb_log_name: str = "run",
        progress_bar: bool = False,
    ) -> tuple[int, BaseCallback]:
        """
        Initialize different variables needed for training.

        :param total_timesteps: The total number of samples (env steps) to train on
        :param callback: Callback(s) called at every step with state of the algorithm.
        :param reset_num_timesteps: Whether to reset or not the ``num_timesteps`` attribute
        :param tb_log_name: the name of the run for tensorboard log
        :param progress_bar: Display a progress bar using tqdm and rich.
        :return: Total timesteps and callback(s)
        """
        self.start_time = time.time_ns()
=======
    def reset_recurrent_states(self):
        """Reset LSTM recurrent states - called at episode boundaries"""
        # With TorchRL's LSTMModule, states are automatically managed
        # This method is provided for compatibility but may not be needed
        # as the InitTracker transform and proper episode boundaries handle this
>>>>>>> db638a53

    @classmethod
    def check_environment_compatibility(
        cls, env: TransformedEnv
    ) -> tuple[bool, list[str]]:
        """Check if environment is properly configured for recurrent policies.

        Args:
            env: The environment to check

        Returns:
            tuple: (is_compatible, list_of_missing_transforms)
        """
        missing_transforms = []

        # Check for InitTracker
        has_init_tracker = False
        if hasattr(env, "transform") and env.transform is not None:
            if isinstance(env.transform, Compose):
                transforms = env.transform._modules
            else:
                transforms = [env.transform]

            for transform in transforms:
                if isinstance(transform, InitTracker):
                    has_init_tracker = True
                    break

        if not has_init_tracker:
            missing_transforms.append(
                "InitTracker() - needed for episode boundary tracking"
            )

        is_compatible = len(missing_transforms) == 0
        return is_compatible, missing_transforms

    @classmethod
    def add_required_transforms(cls, env: TransformedEnv) -> TransformedEnv:
        """Add required transforms for recurrent policy compatibility.

        Args:
            env: The environment to modify

        Returns:
            Modified environment with required transforms
        """
        is_compatible, missing_transforms = cls.check_environment_compatibility(env)

        if not is_compatible:
            new_transforms = []

            # Add InitTracker if missing
            if any("InitTracker" in msg for msg in missing_transforms):
                new_transforms.append(InitTracker())

            # Add new transforms to environment
            if new_transforms:
                if hasattr(env, "transform") and env.transform is not None:
                    if isinstance(env.transform, Compose):
                        for transform in new_transforms:
                            env.transform.append(transform)
                    else:
                        env.transform = Compose(env.transform, *new_transforms)
                else:
                    env.transform = Compose(*new_transforms)

        return env


class ClipL2TLoss(ClipPPOLoss):
    """L2T Loss where teacher has clipppo loss and

    Args:
        ClipPPOLoss (_type_): _description_
    """<|MERGE_RESOLUTION|>--- conflicted
+++ resolved
@@ -1,48 +1,3 @@
-<<<<<<< HEAD
-from __future__ import annotations
-
-import statistics
-import time
-import warnings
-from collections import deque
-from typing import Any, ClassVar, TypeVar
-import logging
-
-import numpy as np
-import torch as th
-from gymnasium import spaces
-from stable_baselines3.common import utils
-from stable_baselines3.common.base_class import maybe_make_env
-from stable_baselines3.common.buffers import RolloutBuffer
-from stable_baselines3.common.callbacks import BaseCallback
-from stable_baselines3.common.noise import ActionNoise
-from stable_baselines3.common.on_policy_algorithm import OnPolicyAlgorithm
-from stable_baselines3.common.policies import (
-    ActorCriticCnnPolicy,
-    ActorCriticPolicy,
-    BasePolicy,
-    MultiInputActorCriticPolicy,
-)
-from stable_baselines3.common.type_aliases import GymEnv, MaybeCallback, Schedule
-from stable_baselines3.common.utils import (
-    get_device,
-    get_schedule_fn,
-)
-from stable_baselines3.common.vec_env import (
-    VecEnv,
-    VecNormalize,
-    unwrap_vec_normalize,
-)
-from torch.nn import functional as F
-
-logger = logging.getLogger(__name__)
-
-from rlopt.buffer import DictRolloutBuffer as RLOptDictRolloutBuffer
-from rlopt.buffer import RolloutBuffer as RLOptRolloutBuffer
-from rlopt.utils import explained_variance, obs_as_tensor
-
-SelfL2T = TypeVar("SelfL2T", bound="L2T")
-=======
 """
 Only supports MuJoCo environments for now
 """
@@ -81,183 +36,19 @@
 from torchrl.objectives import ClipPPOLoss, group_optimizers
 from torchrl.objectives.value.advantages import GAE
 from torchrl.record.loggers import Logger
->>>>>>> db638a53
 
 from rlopt.common.base_class import BaseAlgorithm
 
-<<<<<<< HEAD
-class L2T(OnPolicyAlgorithm):
-    """
-    L2T (Learn to Teach) is a reinforcement learning algorithm that learns to teach a student agent.
-    :param policy: The policy model to use (MlpPolicy, CnnPolicy, ...)
-    :param env: The environment to learn from (if registered in Gym, can be str)
-    :param learning_rate: The learning rate, it can be a function
-        of the current progress remaining (from 1 to 0)
-    :param n_steps: The number of steps to run for each environment per update
-        (i.e. rollout buffer size is n_steps * n_envs where n_envs is number of environment copies running in parallel)
-        NOTE: n_steps * n_envs must be greater than 1 (because of the advantage normalization)
-        See https://github.com/pytorch/pytorch/issues/29372
-    :param batch_size: Minibatch size
-    :param n_epochs: Number of epoch when optimizing the surrogate loss
-    :param gamma: Discount factor
-    :param gae_lambda: Factor for trade-off of bias vs variance for Generalized Advantage Estimator
-    :param clip_range: Clipping parameter, it can be a function of the current progress
-        remaining (from 1 to 0).
-    :param clip_range_vf: Clipping parameter for the value function,
-        it can be a function of the current progress remaining (from 1 to 0).
-        This is a parameter specific to the OpenAI implementation. If None is passed (default),
-        no clipping will be done on the value function.
-        IMPORTANT: this clipping depends on the reward scaling.
-    :param normalize_advantage: Whether to normalize or not the advantage
-    :param ent_coef: Entropy coefficient for the loss calculation
-    :param vf_coef: Value function coefficient for the loss calculation
-    :param max_grad_norm: The maximum value for the gradient clipping
-    :param use_sde: Whether to use generalized State Dependent Exploration (gSDE)
-        instead of action noise exploration (default: False)
-    :param sde_sample_freq: Sample a new noise matrix every n steps when using gSDE
-        Default: -1 (only sample at the beginning of the rollout)
-    :param rollout_buffer_class: Rollout buffer class to use. If ``None``, it will be automatically selected.
-    :param rollout_buffer_kwargs: Keyword arguments to pass to the rollout buffer on creation
-    :param target_kl: Limit the KL divergence between updates,
-        because the clipping is not enough to prevent large update
-        see issue #213 (cf https://github.com/hill-a/stable-baselines/issues/213)
-        By default, there is no limit on the kl div.
-    :param stats_window_size: Window size for the rollout logging, specifying the number of episodes to average
-        the reported success rate, mean episode length, and mean reward over
-    :param tensorboard_log: the log location for tensorboard (if None, no logging)
-    :param policy_kwargs: additional arguments to be passed to the policy on creation
-    :param verbose: Verbosity level: 0 for no output, 1 for info messages (such as device or wrappers used), 2 for
-        debug messages
-    :param seed: Seed for the pseudo random generators
-    :param device: Device (cpu, cuda, ...) on which the code should be run.
-        Setting it to auto, the code will be run on the GPU if possible.
-    :param _init_setup_model: Whether or not to build the network at the creation of the instance
-    """
-
-    policy_aliases: ClassVar[dict[str, type[BasePolicy]]] = {
-        "MlpPolicy": ActorCriticPolicy,
-        "CnnPolicy": ActorCriticCnnPolicy,
-        "MultiInputPolicy": MultiInputActorCriticPolicy,
-    }
-=======
->>>>>>> db638a53
 
 class L2TActorValueOperatorWrapper(SafeSequential):
     def __init__(
         self,
-<<<<<<< HEAD
-        policy: str | type[ActorCriticPolicy],
-        env: GymEnv | str,
-        student_policy: str | type[ActorCriticPolicy] = ActorCriticPolicy,
-        learning_rate: float | Schedule = 3e-4,
-        n_steps: int = 2048,
-        batch_size: int = 64,
-        n_epochs: int = 10,
-        gamma: float = 0.99,
-        gae_lambda: float = 0.95,
-        clip_range: float | Schedule = 0.2,
-        clip_range_vf: None | float | Schedule = None,
-        normalize_advantage: bool = True,
-        ent_coef: float = 0.0,
-        vf_coef: float = 0.5,
-        max_grad_norm: float = 0.5,
-        use_sde: bool = False,
-        sde_sample_freq: int = -1,
-        rollout_buffer_class: (
-            type[RLOptRolloutBuffer] | type[RLOptDictRolloutBuffer] | None
-        ) = None,
-        rollout_buffer_kwargs: dict[str, Any] | None = None,
-        target_kl: float | None = None,
-        stats_window_size: int = 100,
-        tensorboard_log: str | None = None,
-        mixture_coeff: float = 0.0,
-        policy_kwargs: dict[str, Any] | None = None,
-        student_policy_kwargs: dict[str, Any] | None = None,
-        verbose: int = 0,
-        seed: int | None = None,
-        device: th.device | str = "auto",
-        _init_setup_model: bool = True,
-    ):
-        if isinstance(policy, str):
-            self.policy_class = self._get_policy_from_name(policy)
-        else:
-            self.policy_class = policy
-
-        self.device = get_device(device)
-        if verbose >= 1:
-            logger.info(f"Using {self.device} device")
-
-        self.verbose = verbose
-        self.policy_kwargs = {} if policy_kwargs is None else policy_kwargs
-
-        self.num_timesteps = 0
-        # Used for updating schedules
-        self._total_timesteps = 0
-        # Used for computing fps, it is updated at each call of learn()
-        self._num_timesteps_at_start = 0
-        self.seed = seed
-        self.action_noise: ActionNoise | None = None
-        self.start_time = 0.0
-        self.learning_rate = learning_rate
-        self.tensorboard_log = tensorboard_log
-        self._last_obs = (  # type: ignore
-            None
-        )  # type: Optional[Union[np.ndarray, Dict[str, np.ndarray]]]
-        self._last_episode_starts = None  # type: Optional[np.ndarray]
-        # When using VecNormalize:
-        self._last_original_obs = (
-            None
-        )  # type: Optional[Union[np.ndarray, Dict[str, np.ndarray]]]
-        self._episode_num = 0
-        # Used for gSDE only
-        self.use_sde = use_sde
-        self.sde_sample_freq = sde_sample_freq
-        # Track the training progress remaining (from 1 to 0)
-        # this is used to update the learning rate
-        self._current_progress_remaining = 1.0
-        # Buffers for logging
-        self._stats_window_size = stats_window_size
-        self.ep_info_buffer = None  # type: Optional[deque]
-        self.ep_success_buffer = None  # type: Optional[deque]
-        # For logging (and TD3 delayed updates)
-        self._n_updates = 0  # type: int
-        # Whether the user passed a custom logger or not
-        self._custom_logger = False
-        self.env: VecEnv | None = None
-        self._vec_normalize_env: VecNormalize | None = None
-        supported_action_spaces = (
-            spaces.Box,
-            spaces.Discrete,
-            spaces.MultiDiscrete,
-            spaces.MultiBinary,
-        )
-        support_multi_env = True
-        # Create and wrap the env if needed
-        if env is not None:
-            env = maybe_make_env(env, self.verbose)
-            env = self._wrap_env(env, self.verbose, True)
-
-            self.observation_space = env.observation_space
-            self.action_space = env.action_space
-            self.n_envs = env.num_envs
-            self.env = env
-
-            # get VecNormalize object if needed
-            self._vec_normalize_env = unwrap_vec_normalize(env)
-
-            if supported_action_spaces is not None:
-                assert isinstance(self.action_space, supported_action_spaces), (
-                    f"The algorithm only supports {supported_action_spaces} as action spaces "
-                    f"but {self.action_space} was provided"
-                )
-=======
         teacher_operator: ActorValueOperator,
         student_operator: ValueOperator,
         rng: torch.Generator,
         mixture_coeff: float = 0.2,
     ):
         super().__init__(teacher_operator, student_operator)
->>>>>>> db638a53
 
         self.mixture_coeff = mixture_coeff
         # optional external RNG (caller promised it's ready when passed)
@@ -288,28 +79,6 @@
 class L2T(BaseAlgorithm):
     def __init__(
         self,
-<<<<<<< HEAD
-        student_policy: (
-            str | type[ActorCriticPolicy] | ActorCriticPolicy | BasePolicy
-        ) = ActorCriticPolicy,
-        student_policy_kwargs: dict[str, Any] | None = None,
-    ) -> None:
-        if isinstance(student_policy, str):
-            self.student_policy_class = self._get_policy_from_name(student_policy)
-        else:
-            self.student_policy_class = student_policy
-
-        self.student_policy_kwargs = student_policy_kwargs
-
-        # from off_policy_algorithm super()._setup_model()
-        # partial_obversevation_space is from Environment's partial_observation_space
-        self.partial_observation_space = self.observation_space["student"]  # type: ignore
-        self.student_policy = self.student_policy_class(  # pytype:disable=not-instantiable
-            self.partial_observation_space,
-            self.action_space,
-            self.lr_schedule,
-            **self.student_policy_kwargs,  # pytype:disable=not-instantiable # type: ignore
-=======
         env: TransformedEnv,
         config: DictConfig,
         policy_net: torch.nn.Module | None = None,
@@ -338,7 +107,6 @@
             replay_buffer,
             logger,
             **kwargs,
->>>>>>> db638a53
         )
 
         # construct the advantage module
@@ -405,28 +173,6 @@
                     torch.nn.init.orthogonal_(layer.weight, 1.0)  # type: ignore
                     layer.bias.data.zero_()
 
-<<<<<<< HEAD
-                student_loss = F.mse_loss(student_actions, actions.detach())
-
-                # Calculate approximate form of reverse KL Divergence for early stopping
-                # see issue #417: https://github.com/DLR-RM/stable-baselines3/issues/417
-                # and discussion in PR #419: https://github.com/DLR-RM/stable-baselines3/pull/419
-                # and Schulman blog: http://joschu.net/blog/kl-approx.html
-                with th.no_grad():
-                    log_ratio = log_prob - rollout_data.old_log_prob
-                    approx_kl_div = (
-                        th.mean((th.exp(log_ratio) - 1) - log_ratio).cpu().numpy()
-                    )
-                    approx_kl_divs.append(approx_kl_div)
-
-                if self.target_kl is not None and approx_kl_div > 1.5 * self.target_kl:
-                    continue_training = False
-                    if self.verbose >= 1:
-                        logger.info(
-                            f"Early stopping at step {epoch} due to reaching max kl: {approx_kl_div:.2f}"
-                        )
-                    break
-=======
             return TensorDictModule(
                 module=feature_extractor_mlp,
                 in_keys=in_keys,
@@ -437,7 +183,6 @@
             in_keys=tuple(self.total_input_keys),
             out_keys=tuple(self.total_input_keys),
         )
->>>>>>> db638a53
 
     def _construct_policy(
         self,
@@ -547,90 +292,14 @@
     def _construct_student_actor_critic(self) -> TensorDictModule:
         """Construct student actor-critic, which contains a feature extractor, a policy, and a value function."""
 
-<<<<<<< HEAD
-        while self.num_timesteps < total_timesteps:
-            collection_start = time.time_ns()
-            continue_training = self.collect_rollouts(
-                self.env, callback, self.rollout_buffer, n_rollout_steps=self.n_steps
-            )
-            collection_end = time.time_ns()
-            collection_time = (collection_end - collection_start) / 1e9
-
-            if not continue_training:
-                break
-
-            iteration += 1
-            self._update_current_progress_remaining(self.num_timesteps, total_timesteps)
-            training_start = time.time_ns()
-            self.train()
-            training_end = time.time_ns()
-            training_time = (training_end - training_start) / 1e9
-
-            # Display training infos
-            if log_interval is not None and iteration % log_interval == 0:
-                assert self.ep_info_buffer is not None
-                self._dump_logs(iteration, locals())
-
-        callback.on_training_end()
-
-        return self
-
-    def _excluded_save_params(self) -> list[str]:
-        return super()._excluded_save_params() + [
-            "actor",
-            "critic",
-            "critic_target",
-        ]
-
-    def _get_torch_save_params(self) -> tuple[list[str], list[str]]:
-        state_dicts = [
-            "policy",
-            "policy.optimizer",
-            "student_policy",
-            "student_policy.optimizer",
-        ]
-
-        return state_dicts, []
-
-    def student_predict(
-        self,
-        observation: np.ndarray | dict[str, np.ndarray],
-        state: tuple[np.ndarray, ...] | None = None,
-        episode_start: np.ndarray | None = None,
-        deterministic: bool = False,
-    ) -> tuple[np.ndarray, tuple[np.ndarray, ...] | None]:
-        """
-        Get the policy action from an observation (and optional hidden state).
-        Includes sugar-coating to handle different observations (e.g. normalizing images).
-
-        :param observation: the input observation
-        :param state: The last hidden states (can be None, used in recurrent policies)
-        :param episode_start: The last masks (can be None, used in recurrent policies)
-            this correspond to beginning of episodes,
-            where the hidden states of the RNN must be reset.
-        :param deterministic: Whether or not to return deterministic actions.
-        :return: the model's action and the next hidden state
-            (used in recurrent policies)
-        """
-        return self.student_policy.predict(  # type: ignore
-            observation["student"], state, episode_start, deterministic  # type: ignore
-=======
         return ActorValueOperator(
             common_operator=self.student_feature_extractor,
             policy_operator=self.student_policy,
             value_operator=self.student_value_function,
->>>>>>> db638a53
         )
 
     def _construct_q_function(
         self,
-<<<<<<< HEAD
-        observation: np.ndarray | dict[str, np.ndarray],
-        state: tuple[np.ndarray, ...] | None = None,
-        episode_start: np.ndarray | None = None,
-        deterministic: bool = False,
-    ) -> tuple[np.ndarray, tuple[np.ndarray, ...] | None]:
-=======
         q_net: torch.nn.Module | None = None,
         in_keys: tuple[str, ...] = (),
         out_keys: tuple[str, ...] = (),
@@ -641,7 +310,6 @@
         contract and static type checkers we return a TensorDictModule. If a
         `q_net` is provided we wrap it; otherwise we return an identity
         TensorDictModule that maps inputs to outputs unchanged.
->>>>>>> db638a53
         """
         if in_keys == ():
             in_keys = tuple(self.total_input_keys)
@@ -662,30 +330,6 @@
             out_keys=out_keys,
         )
 
-<<<<<<< HEAD
-    def predict(
-        self,
-        observation: np.ndarray | dict[str, np.ndarray],
-        state: tuple[np.ndarray, ...] | None = None,
-        episode_start: np.ndarray | None = None,
-        deterministic: bool = False,
-    ) -> tuple[np.ndarray, tuple[np.ndarray, ...] | None]:
-        """
-        Get the policy action from an observation (and optional hidden state).
-        Includes sugar-coating to handle different observations (e.g. normalizing images).
-
-        :param observation: the input observation
-        :param state: The last hidden states (can be None, used in recurrent policies)
-        :param episode_start: The last masks (can be None, used in recurrent policies)
-            this correspond to beginning of episodes,
-            where the hidden states of the RNN must be reset.
-        :param deterministic: Whether or not to return deterministic actions.
-        :return: the model's action and the next hidden state
-            (used in recurrent policies)
-        """
-        return self.policy.predict(
-            observation["teacher"], state, episode_start, deterministic
-=======
     def _construct_loss_module(self) -> torch.nn.Module:
         """Construct loss module"""
         loss_config = self.config.loss
@@ -700,7 +344,6 @@
             critic_coeff=loss_config.critic_coeff,
             normalize_advantage=False,
             clip_value=loss_config.clip_value,
->>>>>>> db638a53
         )
 
     def _configure_optimizers(self) -> torch.optim.Optimizer:
@@ -738,11 +381,6 @@
             vectorized=not self.config.compile.compile,
         )
 
-<<<<<<< HEAD
-        self._last_obs: dict[str, th.Tensor]
-        # Switch to eval mode (this affects batch norm / dropout)
-        self.policy.set_training_mode(False)
-=======
     def _construct_data_buffer(self) -> ReplayBuffer:
         """Construct data buffer"""
         # Create data buffer
@@ -760,7 +398,6 @@
             batch_size=cfg.loss.mini_batch_size,
             compilable=cfg.compile.compile,
         )
->>>>>>> db638a53
 
     def _compile_components(self):
         """Compile components"""
@@ -1136,33 +773,11 @@
             # No need for manual state management - TorchRL handles this
             return self.policy(td).get("action")
 
-<<<<<<< HEAD
-    def _setup_learn(
-        self,
-        total_timesteps: int,
-        callback: MaybeCallback = None,
-        reset_num_timesteps: bool = True,
-        tb_log_name: str = "run",
-        progress_bar: bool = False,
-    ) -> tuple[int, BaseCallback]:
-        """
-        Initialize different variables needed for training.
-
-        :param total_timesteps: The total number of samples (env steps) to train on
-        :param callback: Callback(s) called at every step with state of the algorithm.
-        :param reset_num_timesteps: Whether to reset or not the ``num_timesteps`` attribute
-        :param tb_log_name: the name of the run for tensorboard log
-        :param progress_bar: Display a progress bar using tqdm and rich.
-        :return: Total timesteps and callback(s)
-        """
-        self.start_time = time.time_ns()
-=======
     def reset_recurrent_states(self):
         """Reset LSTM recurrent states - called at episode boundaries"""
         # With TorchRL's LSTMModule, states are automatically managed
         # This method is provided for compatibility but may not be needed
         # as the InitTracker transform and proper episode boundaries handle this
->>>>>>> db638a53
 
     @classmethod
     def check_environment_compatibility(
