--- conflicted
+++ resolved
@@ -1,11 +1,7 @@
 # outputs
 outputs/
-<<<<<<< HEAD
+.DS_Store
 logs/
-=======
-.DS_Store
->>>>>>> db638a53
-
 # Byte-compiled / optimized / DLL files
 __pycache__/
 *.py[cod]
